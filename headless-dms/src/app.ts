--- conflicted
+++ resolved
@@ -1,10 +1,7 @@
 // src/app.ts
 import Fastify from 'fastify';
-<<<<<<< HEAD
 import authRoutes from './auth/auth.routes';
-=======
 import documentsRoutes from './documents/documents.routes';
->>>>>>> c07e9acb
 
 const app = Fastify({ logger: true });
 
