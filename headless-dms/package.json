--- conflicted
+++ resolved
@@ -22,12 +22,9 @@
     "zod": "^4.0.5"
   },
   "devDependencies": {
-<<<<<<< HEAD
+    "@types/uuid": "^10.0.0",
     "@types/bcrypt": "^6.0.0",
     "@types/jsonwebtoken": "^9.0.10",
-=======
-    "@types/uuid": "^10.0.0",
->>>>>>> c07e9acb
     "ts-node": "^10.9.2",
     "ts-node-dev": "^2.0.0",
     "typescript": "^5.8.3"
